--- conflicted
+++ resolved
@@ -107,15 +107,11 @@
         results = [
             {**dp, "id": dp["__id__"], "distance": dp["__metrics__"]} for dp in results
         ]
-<<<<<<< HEAD
-    
-=======
         return results
 
     async def index_done_callback(self):
         self._client.save()
 
->>>>>>> 2ae85476
 
 @dataclass
 class NetworkXStorage(BaseGraphStorage):
