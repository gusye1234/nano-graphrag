--- conflicted
+++ resolved
@@ -1,9 +1,7 @@
 import numpy as np
-<<<<<<< HEAD
+
 from openai import AsyncOpenAI,AsyncAzureOpenAI, APIConnectionError, RateLimitError
-=======
-from openai import AsyncOpenAI, APIConnectionError, RateLimitError
->>>>>>> 720953c3
+
 from tenacity import (
     retry,
     stop_after_attempt,
